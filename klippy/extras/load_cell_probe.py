--- conflicted
+++ resolved
@@ -305,12 +305,7 @@
         self.discard = discard
         np_samples = np.array(samples)
         self.time = np_samples[:, 0]
-<<<<<<< HEAD
         self.force = np_samples[:, 1]
-=======
-        self.force = tap_filter.filtfilt(np_samples[:, 1])
-        self.force_graph = ForceGraph(self.time, self.force)
->>>>>>> 9491a99b
         self.sample_time = np.average(np.diff(self.time))
         self.force = tap_filter.filtfilt(self.force, self.sample_time)
         self.force_graph = ForceGraph(self.time, self.force)
